--- conflicted
+++ resolved
@@ -75,37 +75,26 @@
     n_theta = 200
     n_phi = 100
     theta = np.linspace(0, 2 * np.pi, n_phi)  # azimuth [0, 2π]
-    phi = np.linspace(0, np.pi, n_theta)  # colatitude [0, π]
+    phi = np.linspace(-np.pi / 2, np.pi / 2, n_theta)  # colatitude [0, π]
     theta_grid, phi_grid = np.meshgrid(theta, phi)
 
     # Convert to cartesian for plotting - size is n_theta x n_phi
-<<<<<<< HEAD
-    # Convert to cartesian for plotting
-    x = np.sin(theta_grid) * np.cos(phi_grid)
-    y = np.sin(theta_grid) * np.sin(phi_grid)
-    z = np.cos(theta_grid)
-=======
     x = np.cos(theta_grid) * np.cos(phi_grid)
     y = np.sin(theta_grid) * np.cos(phi_grid)
     z = np.sin(phi_grid)
->>>>>>> 05b3e345
 
     # Loop through SH orders 1 to 4
     for order in orders_list:
         n_coeffs = (order + 1)**2
         # flatten the grid for sh evaluation
-        Y = spa.sph.sh_matrix(order, theta_grid.ravel(), phi_grid.ravel(),
+        Y = spa.sph.sh_matrix(order, theta_grid.ravel(),
+                              np.pi / 2 - phi_grid.ravel(),
                               'real')  # shape (N_pts, (N+1)^2)
         fig = plt.figure(figsize=(6, 3 * n_coeffs))
 
         for i in range(n_coeffs):
             coeff = Y[:, i].reshape(theta_grid.shape)
-<<<<<<< HEAD
-            coeff /= np.max(np.abs(coeff))  # normalize for color scale
-            r = 1 + 0.3 * coeff  # deform radius
-=======
             coeff /= np.max(np.abs(coeff))  # normalize between +-1
->>>>>>> 05b3e345
 
             # radius of sphere
             r = 1
@@ -119,7 +108,9 @@
                 X,
                 Y_,
                 Z,
-                facecolors=plt.cm.seismic((coeff + 1) / 2),
+                facecolors=plt.cm.seismic(
+                    (coeff + 1) /
+                    2),  # this maps coeffs to 0 to 1 from -1 to 1
                 rstride=1,
                 cstride=1,
                 antialiased=True,
